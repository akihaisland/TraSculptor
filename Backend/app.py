from Network import PyNetwork
from flask import Flask, jsonify, request, render_template, send_file
from flask_cors import CORS
import copy

app = Flask(__name__)
CORS(app)


def _get_links(network_idx: int):
    """
    Get segment information
    """
    tmpNetwork = network
    if network_idx >= 0 and network_idx < len(network_layers):
        tmpNetwork = network_layers[network_idx]
    
    links = []
    link_idx = 0
    for link in tmpNetwork.m_link:
        links.append({
            'ID': link.id,
            'pInNode': link.p_in_node.id,
            'pOutNode': link.p_out_node.id,
            'freeFlowTravelTime': link.free_flow_travel_time,
            'travelTime': link.travel_time,
            'flow': tmpNetwork.links_flow[link_idx],
            'capacity': link.capacity,
            'globalId': link.global_id,
            'originDemand': link.od_demand_satisfied
        })
        link_idx += 1
    return links

def _get_nodes(network_idx: int):
    """
    Get information about a specific network node
    """
    tmpNetwork = network
    if network_idx >= 0 and network_idx < len(network_layers):
        tmpNetwork = network_layers[network_idx]

    nodes = []
    for node in tmpNetwork.m_node:
        nodes.append({
            'id': node.id,
            'PositionX': node.position_x,
            'PositionY': node.position_y,
            'lon': node.lon,
            'lat': node.lat,
            'OriginID': node.origin_id,
            'IncomingLink': node.incoming_link,
            'OutgoingLink': node.outgoing_link,
            'globalId': node.global_id,
            'isOd': node.is_od
        })
    return nodes

def _global_info_set(network_idx: int):
    """
    Set global network information (shared node/segment information)
    """
    tmpNetwork = network
    if network_idx >= 0 and network_idx < len(network_layers):
        tmpNetwork = network_layers[network_idx]

    # node information
    for i in range(tmpNetwork.m_n_node):
        if tmpNetwork.m_node[i].global_id == -1:
            now_node_info = [tmpNetwork.m_node[i].lat, tmpNetwork.m_node[i].lon]
            try:
                now_global_idx = nodes_global_info.index(now_node_info)
            except ValueError as e:
                # not found
                now_global_idx = len(nodes_global_info)
                nodes_global_info.append(now_node_info)
                tmpNetwork.m_node[i].global_id = now_global_idx
    
    # global_links_flow_scope
    for i in range(tmpNetwork.m_n_link):
        if tmpNetwork.m_link[i].global_id == -1:
            now_link_info = [tmpNetwork.m_link[i].p_in_node.global_id,
                             tmpNetwork.m_link[i].p_out_node.global_id]
            try:
                now_global_idx = links_global_info.index(now_link_info)
                tmpNetwork.m_link[i].global_id = now_global_idx
            except ValueError as e:
                # not found
                now_global_idx = len(links_global_info)
                links_global_info.append(now_link_info)
                tmpNetwork.m_link[i].global_id = now_global_idx

def _update_global_links_info():
    """
    Update global road network information using road information
    """
    global_links_val_scope['fftt'] = [[float('inf'), -1, 0]
                                            for i in range(len(links_global_info))]
    global_links_val_scope['travelTime'] = [[float('inf'), -1, 0]
                                            for i in range(len(links_global_info))]
    global_links_val_scope['speed'] = [[float('inf'), -1, 0]
                                            for i in range(len(links_global_info))]
    global_links_val_scope['flow'] = [[float('inf'), -1, 0]
                                      for i in range(len(links_global_info))]
    global_links_val_scope['capacity'] = [[float('inf'), -1, 0]
                                            for i in range(len(links_global_info))]
    global_links_val_scope['flowRatio'] = [[float('inf'), -1, 0]
                                       for i in range(len(links_global_info))]
    
    global_links_num = [0 for _ in range(len(links_global_info))]
    
    # Traverse the information of each road network
    for network_idx in range(-1, len(network_layers)):
        tmpNetwork = network
        if network_idx >= 0 and network_idx < len(network_layers):
            tmpNetwork = network_layers[network_idx]
        
        for i in range(tmpNetwork.m_n_link):
            global_link_id = tmpNetwork.m_link[i].global_id
            global_links_num[global_link_id] += 1
    
    # Set default values for roads with a count of 0
    for i in range(len(global_links_num)):
        if global_links_num[i] == 0:
            global_links_val_scope['fftt'][i] = [0,0,0]
            global_links_val_scope['travelTime'][i] = [0,0,0]
            global_links_val_scope['speed'][i] = [0,0,0]
            global_links_val_scope['flow'][i] = [0,0,0]
            global_links_val_scope['capacity'][i] = [0,0,0]
            global_links_val_scope['flowRatio'][i] = [0,0,0]

    for network_idx in range(-1, len(network_layers)):
        tmpNetwork = network
        if network_idx >= 0 and network_idx < len(network_layers):
            tmpNetwork = network_layers[network_idx]
        
        for i in range(tmpNetwork.m_n_link):
            global_link_id = tmpNetwork.m_link[i].global_id
            # print(f'global_link_id: {global_link_id}')
            now_link = tmpNetwork.m_link[i]

            # Organize global segment information
            # fftt
            fftt_info = global_links_val_scope['fftt'][global_link_id]
            if now_link.free_flow_travel_time < fftt_info[0]:
                fftt_info[0] = now_link.free_flow_travel_time
            if now_link.free_flow_travel_time > fftt_info[1]:
                fftt_info[1] = now_link.free_flow_travel_time
            fftt_info[2] += now_link.free_flow_travel_time / \
                global_links_num[global_link_id]

            # travel time
            tt_info = global_links_val_scope['travelTime'][global_link_id]
            if now_link.travel_time < tt_info[0]:
                tt_info[0] = now_link.travel_time
            if now_link.travel_time > tt_info[1]:
                tt_info[1] = now_link.travel_time
            tt_info[2] += now_link.travel_time/global_links_num[global_link_id]
            
            # speed
            speed_info = global_links_val_scope['speed'][global_link_id]
            now_speed = now_link.free_flow_travel_time / now_link.travel_time
            if now_speed < speed_info[0]:
                speed_info[0] = now_speed
            if now_speed > speed_info[1]:
                speed_info[1] = now_speed
            speed_info[2] += now_speed / global_links_num[global_link_id]

            # flow
            flow_info = global_links_val_scope['flow'][global_link_id]
            if tmpNetwork.links_flow[i] < flow_info[0]:
                flow_info[0] = tmpNetwork.links_flow[i]
            if tmpNetwork.links_flow[i] > flow_info[1]:
                flow_info[1] = tmpNetwork.links_flow[i]
            flow_info[2] += tmpNetwork.links_flow[i] / \
                global_links_num[global_link_id]

            # capacity
            c_info = global_links_val_scope['capacity'][global_link_id]
            if now_link.capacity < c_info[0]:
                c_info[0] = now_link.capacity
            if now_link.capacity > c_info[1]:
                c_info[1] = now_link.capacity
            c_info[2] += now_link.capacity/global_links_num[global_link_id]

            # flow_ratio
            fr_info = global_links_val_scope['flowRatio'][global_link_id]
            now_fr = tmpNetwork.links_flow[i]/now_link.capacity
            if now_fr < fr_info[0]:
                fr_info[0] = now_fr
            if now_fr > fr_info[1]:
                fr_info[1] = now_fr
            fr_info[2] += now_fr/global_links_num[global_link_id]

    return

@app.route('/network/del')
def del_network_layer():
    """
    delete network layer
    """
    del_origin_idx = eval(request.args.get('originIdx'))
    child_idx = -1
    
    # tmpNetwork = PyNetwork()
    if del_origin_idx < 0 or del_origin_idx >= len(network_layers):
        return jsonify({
            "static": 0,
            "editLogs": network_edits,
            "result": f"network layer id invalid. valid range: [0, {len(network_layers)})",
        })
    else:
        # reset father node
        for i in range(len(network_father)):
            if network_father[i]-1 == del_origin_idx:
                network_father[i] = network_father[del_origin_idx]
                
                # Transfer changes from the parent node to the child nodes
                for j in range(len(network_edits[del_origin_idx])):
                    network_edits[i][j] = network_edits[del_origin_idx][j]

            elif network_father[i]-1 > del_origin_idx:
                network_father[i] -= 1
        network_father.pop(del_origin_idx+1)
        network_layers.pop(del_origin_idx)

        # Modify edit statistics
        network_edits.pop(del_origin_idx)

    return jsonify({
        "static": 1,
        "editLogs": network_edits,
        "result": "success"
    })

@app.route('/network/recursionDel')
def recursion_del_networks_layer():
    """
    recursion-delete network layers
    """
    networks_to_del = eval(request.args.get('networksToDel'))
    # if not isinstance(networks_to_del, list):
    #     networks_to_del = [networks_to_del]
    try:
        networks_to_del = iter(networks_to_del)
    except TypeError:
        networks_to_del = [networks_to_del]
    
    networks_to_del = sorted(networks_to_del)

    # tmpNetwork = PyNetwork()
    for del_origin_idx in networks_to_del[::-1]:
        # del_origin_idx -= 1
        if del_origin_idx < 0 or del_origin_idx >= len(network_layers):
            continue
        else:
            # reset father node
            for i in range(len(network_father)):
                if network_father[i]-1 == del_origin_idx:
                    network_father[i] = network_father[del_origin_idx]
                elif network_father[i]-1 > del_origin_idx:
                    network_father[i] -= 1

            network_father.pop(del_origin_idx+1)
            network_layers.pop(del_origin_idx)
            # Edit modification statistics
            network_edits.pop(del_origin_idx)


    return jsonify({
        "static": 1,
        "result": "success",
        "father_arr": network_father
    })

@app.route('/network/info/all')
def get_all_networks_info():
    """
    Get basic information about all networks
    """
    networks_info = []
    networks_info.append({
        "id": 0,
        "title": network.title,
        "desc": network.desc,
        "father": network_father[0]
    })
    network_idx = 0
    for tmp_network in network_layers:
        network_idx += 1
        networks_info.append({
            "id": network_idx,
            "title": tmp_network.title,
            "desc": tmp_network.desc,
            "father": network_father[network_idx]
        })
    return jsonify(networks_info)

def _get_network_data(network_idx: int):
    """
    Get all data for a specific network
    """
    tmpNetwork = network
    editLog = []
    if network_idx >= 0 and network_idx < len(network_layers):
        tmpNetwork = network_layers[network_idx]
        editLog = network_edits[network_idx]
    else: network_idx = -1

    network_data = {
        "id": network_idx+1,
        "title": tmpNetwork.title,
        "desc": tmpNetwork.desc,
        "father": network_father[network_idx+1],
        "links": _get_links(network_idx),
        "nodes": _get_nodes(network_idx),
        "editLog": editLog,
        "globalNodes": nodes_global_info,
        "globalLinks": links_global_info,
        "globalLinksInfo": global_links_val_scope,
        "avgFlow": tmpNetwork.avg_flow,
        "avgSpeed": tmpNetwork.avg_speed,
        "costSum": tmpNetwork.cost_sum
    }
    return network_data


@app.route('/data/global/all')
def get_global_info():
    """
    Get global information
    """
    # Calculate the range of average flow and average travel time for all networks.
    avg_flows =  [network.avg_flow] + [now_network.avg_flow for now_network in network_layers]
    avg_speeds = [network.avg_speed] + \
        [now_network.avg_speed for now_network in network_layers]
    costs_sum = [network.cost_sum] + \
        [now_network.cost_sum for now_network in network_layers]
    diff_avg_flow = [avg_flows[i]-avg_flows[network_father[i]]
                     for i in range(1, len(network_father))]
    diff_avg_speed = [avg_speeds[i]-avg_speeds[network_father[i]]
                      for i in range(1, len(network_father))]
    diff_cost_sum = [costs_sum[i]-costs_sum[network_father[i]]
                      for i in range(1, len(network_father))]

    min_avg_flow = min(avg_flows)
    max_avg_flow = max(avg_flows)
    all_avg_flow = sum(avg_flows) / len(avg_flows)
    min_avg_speed = min(avg_speeds)
    max_avg_speed = max(avg_speeds)
    all_avg_speed = sum(avg_speeds) / len(avg_speeds)
    min_cost_sum = min(costs_sum)
    max_cost_sum = max(costs_sum)
    avg_cost_sum = sum(costs_sum) / len(costs_sum)

    if len(network_father) > 1:
        min_diff_avg_flow = min(diff_avg_flow)
        max_diff_avg_flow = max(diff_avg_flow)
        min_diff_avg_speed = min(diff_avg_speed)
        max_diff_avg_speed = max(diff_avg_speed)
        min_diff_cost_sum = min(diff_cost_sum)
        max_diff_cost_sum = max(diff_cost_sum)
    else:
        min_diff_avg_flow = 0
        max_diff_avg_flow = 0
        min_diff_avg_speed = 0
        max_diff_avg_speed = 0
        min_diff_cost_sum = 0
        max_diff_cost_sum = 0

    # show all the info
    network_data = {
        "minAvgFlow": min_avg_flow,
        "maxAvgFlow": max_avg_flow,
        "allAvgFlow": all_avg_flow,

        "minAvgSpeed": min_avg_speed,
        "maxAvgSpeed": max_avg_speed,
        "allAvgSpeed": all_avg_speed,

        "minCostsSum": min_cost_sum,
        "maxCostsSum": max_cost_sum,
        "avgCostsSum": avg_cost_sum,

        "minDiffAvgFlow": min_diff_avg_flow,
        "maxDiffAvgFlow": max_diff_avg_flow,
        "minDiffAvgSpeed": min_diff_avg_speed,
        "maxDiffAvgSpeed": max_diff_avg_speed,
        "minDiffCostSum": min_diff_cost_sum,
        "maxDiffCostSum": max_diff_cost_sum,

        "nodesPos": nodes_global_info,
        "linksPos": links_global_info,
        "globalLinksInfo": global_links_val_scope,
        # "linkSortedIdx": linkSortedIdx,
        # "nodesPos": 
    }
    return network_data

@app.route('/data/all')
def get_all_networks_data():
    """
    Get data for all networks
    """
    network_num = len(network_layers)
    networks_data = []
    for i in range(-1, network_num):
        networks_data.append(_get_network_data(network_idx=i))
    return networks_data


@app.route('/data/duplicate')
def duplicate_networks_data():
    """
    Get data for the network and return the network
    """
    copy_origin_idx = eval(request.args.get('originIdx'))
    # set father node
    network_father.append(copy_origin_idx+1)

    tmpNetwork = PyNetwork()
    if copy_origin_idx < 0 or copy_origin_idx >= len(network_layers):
        tmpNetwork = copy.deepcopy(network)
        network_father[-1] = 0
    else:
        tmpNetwork = copy.deepcopy(network_layers[copy_origin_idx])

    tmpNetwork.title += ' copy'
    network_layers.append(tmpNetwork)

    # edit tree
    if copy_origin_idx >= 0 and copy_origin_idx < len(network_layers):
        network_edits.append(copy.deepcopy(network_edits[copy_origin_idx]))
        for network_edit_info in network_edits[-1]:
            network_edit_info['edit_on_this'] = False
    else:
        network_edits.append([])

    _global_info_set(len(network_layers)-1)
    return jsonify(_get_network_data(network_idx=len(network_father)-2))


@app.route('/data/newLink')
def new_network_link():
    """
    new a road
    """
    network_idx = eval(request.args.get('networkIdx'))
    start_pt_id = eval(request.args.get('startPtId'))
    end_pt_id = eval(request.args.get('endPtId'))
    capacity = eval(request.args.get('capacity'))
    free_flow_travel_time = eval(request.args.get('freeFlowTravelTime'))
    i_capacity = eval(request.args.get('iCapacity'))
    i_free_flow_travel_time = eval(request.args.get('iFreeFlowTravelTime'))
    i_exist = request.args.get('iExist') == 'true'
    

    tmp_network = network
    if network_idx >= 0 and network_idx < len(network_layers):
        tmp_network = network_layers[network_idx]

    link_id1, new_edits1 = tmp_network.add_link(start_pt_id, end_pt_id, capacity, free_flow_travel_time, False)
    if i_exist:
        link_id2, new_edits2 = tmp_network.add_link(end_pt_id, start_pt_id, i_capacity, i_free_flow_travel_time)
        new_edits1 = list(set(new_edits1).union(new_edits2))
    else:
        tmp_network.compute_path_bfs()
        
    tmp_network.LogitSUE()

    # Modify the edit tree.
    for new_edit_type in new_edits1:
        network_edits[network_idx].append(
            {"edit_type": new_edit_type, "edit_on_this": True})

    _global_info_set(network_idx)
    _update_global_links_info()
    return jsonify(_get_network_data(network_idx))

@app.route('/data/delLink')
def del_network_link():
    """
    delete a road
    """
    network_idx = eval(request.args.get('networkIdx'))
    links_to_del = eval(request.args.get('linksIdx'))

    tmp_network = network
    if network_idx >= 0 and network_idx < len(network_layers):
        tmp_network = network_layers[network_idx]

    if type(links_to_del) == int:
        tmp_network.del_link([links_to_del])
    else:
        tmp_network.del_link(links_to_del)
    tmp_network.LogitSUE()

    # Modify the edit tree
    network_edits[network_idx].append({"edit_type": 6, "edit_on_this": True})

    _update_global_links_info()
    return jsonify(_get_network_data(network_idx))


@app.route('/data/newNode')
def new_network_node():
    """
    new a node (intersection)
    """
    network_idx = eval(request.args.get('networkIdx'))
    node_lat = eval(request.args.get('nodeLat'))
    node_lng = eval(request.args.get('nodeLng'))
    former_link_a_id = eval(request.args.get('formerLinkA'))
    linka_fftt = eval(request.args.get('aFFTT'))
    former_link_b_id = eval(request.args.get('formerLinkB'))
    linkb_fftt = eval(request.args.get('bFFTT'))

    tmp_network = network
    if network_idx >= 0 and network_idx < len(network_layers):
        tmp_network = network_layers[network_idx]

    add_node_res = tmp_network.add_node(node_lat, node_lng, former_link_a_id,
                         linka_fftt, former_link_b_id, linkb_fftt)

    former_cost = tmp_network.cost_sum
    tmp_network.LogitSUE()
    if not add_node_res:
        tmp_network.cost_sum = former_cost

    # Modify the edit tree
    network_edits[network_idx].append({"edit_type": 3, "edit_on_this": True})

    _global_info_set(network_idx)
    _update_global_links_info()
    return jsonify(_get_network_data(network_idx))


@app.route('/data/delNode')
def del_network_node():
    """
    delete a node
    """
    network_idx = eval(request.args.get('networkIdx'))
    node_to_del = eval(request.args.get('nodeIdx'))

    tmp_network = network
    if network_idx >= 0 and network_idx < len(network_layers):
        tmp_network = network_layers[network_idx]

    res = tmp_network.del_node(node_to_del)
    if res:
        tmp_network.LogitSUE()

        # Modify the edit tree
        network_edits[network_idx].append({"edit_type": 4, "edit_on_this": True})

        _update_global_links_info()
    return jsonify(_get_network_data(network_idx))


@app.route('/data/linkReset')
def reset_network_link():
    """
    edit attribute of a road
    """
    network_idx = eval(request.args.get('networkIdx'))
    link_idx = eval(request.args.get('linkIdx'))
    new_free_flow_travel_time = eval(request.args.get('freeFlowTravelTime'))
    new_capacity = eval(request.args.get('capacity'))

    tmp_network = network
    if network_idx >= 0 and network_idx < len(network_layers):
        tmp_network = network_layers[network_idx]
    
    # Modify road attributes
    res1 = tmp_network.change_link_free_travel_time(link_idx, new_free_flow_travel_time)
    if res1 >= 1:
        network_edits[network_idx].append(
            {"edit_type": res1, "edit_on_this": True})
        print(f"res: {res1}")
    
    res2 = tmp_network.change_link_capcity(link_idx, new_capacity)
    if res2 >= 1:
        network_edits[network_idx].append(
            {"edit_type": res2, "edit_on_this": True})
        print(f"res: {res2}")
    
    if res1 >= 1 or res2 >= 1:
        tmp_network.LogitSUE()
    _update_global_links_info()
    return jsonify(_get_network_data(network_idx))


@app.route('/network/switchPos')
def switch_network_layer_pos():
    """
    Modify the network ID
    """
    network_idx = eval(request.args.get('networkIdx'))
    target_network_idx = eval(request.args.get('targetNetworkIdx'))

    if network_idx < 0 or target_network_idx < 0:
        return jsonify({
            "static": 0,
            "fatherArr": network_father,
            "editLogs": network_edits
        })

    # Modify the parent node to prevent it from appearing before the parent node
    while network_father[network_idx+1]-1 >= target_network_idx:
        network_father[network_idx +
                       1] = network_father[network_father[network_idx+1]]
        
    # Modify the edit log
    now_fa_idx = network_father[network_idx+1] - 1
    for i in range(len(network_edits[now_fa_idx]), len(network_edits[network_idx])):
        network_edits[network_idx]['edit_on_this'] = True
    
    # Modify location
    network_to_switch = network_layers.pop(network_idx)
    network_layers.insert(target_network_idx, network_to_switch)
    
    return jsonify({
        "static": 1,
        "fatherArr": network_father,
        "editLogs": network_edits
    })



if __name__ == '__main__':
    network_layers = []
    network_father = [-1]

    # Global node and segment information.
    nodes_global_info = []
    links_global_info = []
    global_links_val_scope = {"fftt": [], "travelTime": [], "speed":[], "capacity": [], "flow": [], "flowRatio": []}

    # edit_type 
    # 1Increase capacity 2Decrease capacity 3Create a new node 4Delete a node 5Create a new road 6Delete a road 7Decrease fftt 8Increase fftt
    # edit_on_this Whether to modify on this network
    network_edits = []
    # network_edit_details = [] # {"edit_links_len", "close_links_len", "new_tunnels_len"}

    # Initialize the Net 
    network = PyNetwork()
    # data_path = "mini_data" # mini batch data for case study
    # data_path = "data" # SiouxFalls dataset
<<<<<<< HEAD
    data_path = "ema_data" # ema dataset
=======
    data_path = "data_EasternMassachusetts"
>>>>>>> 0eb070d2

    # Update the file paths to your data files
    network.read_node(f"{data_path}/Nodes.txt")
    network.read_link(f"{data_path}/Links.txt")
    network.read_od_pairs(f"{data_path}/ODPairs.txt")
    network.compute_path_bfs()

    # Run the solution algorithm
    network.LogitSUE()
    _global_info_set(-1)
    _update_global_links_info()

    # Run backend
    # app.run(debug=True, port=8081)
    app.run(port=8081)<|MERGE_RESOLUTION|>--- conflicted
+++ resolved
@@ -647,11 +647,8 @@
     network = PyNetwork()
     # data_path = "mini_data" # mini batch data for case study
     # data_path = "data" # SiouxFalls dataset
-<<<<<<< HEAD
-    data_path = "ema_data" # ema dataset
-=======
+    # data_path = "ema_data" # ema dataset
     data_path = "data_EasternMassachusetts"
->>>>>>> 0eb070d2
 
     # Update the file paths to your data files
     network.read_node(f"{data_path}/Nodes.txt")
